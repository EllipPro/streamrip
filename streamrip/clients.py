"""The clients that interact with the service APIs."""

import base64
import hashlib
import json
import logging
import re
import time
from abc import ABC, abstractmethod
from typing import Generator, Sequence, Tuple, Union

import click

from .constants import (
    AGENT,
    AVAILABLE_QUALITY_IDS,
    DEEZER_BASE,
    DEEZER_DL,
    DEEZER_MAX_Q,
    QOBUZ_BASE,
    QOBUZ_FEATURED_KEYS,
    SOUNDCLOUD_BASE,
    SOUNDCLOUD_CLIENT_ID,
    TIDAL_AUTH_URL,
    TIDAL_BASE,
    TIDAL_CLIENT_INFO,
    TIDAL_MAX_Q,
)
from .exceptions import (
    AuthenticationError,
    IneligibleError,
    InvalidAppIdError,
    InvalidAppSecretError,
    InvalidQuality,
)
from .spoofbuz import Spoofer
from .utils import gen_threadsafe_session, get_quality

logger = logging.getLogger(__name__)


class Client(ABC):
    """Common API for clients of all platforms.

    This is an Abstract Base Class. It cannot be instantiated;
    it is merely a template.
    """

    source: str
    max_quality: int
    logged_in: bool

    @abstractmethod
    def login(self, **kwargs):
        """Authenticate the client.

        :param kwargs:
        """
        pass

    @abstractmethod
    def search(self, query: str, media_type="album"):
        """Search API for query.

        :param query:
        :type query: str
        :param type_:
        """
        pass

    @abstractmethod
    def get(self, item_id, media_type="album"):
        """Get metadata.

        :param meta_id:
        :param type_:
        """
        pass

    @abstractmethod
    def get_file_url(self, track_id, quality=3) -> Union[dict, str]:
        """Get the direct download url dict for a file.

        :param track_id: id of the track
        """
        pass


class QobuzClient(Client):
    """QobuzClient."""

    source = "qobuz"
    max_quality = 4

    # ------- Public Methods -------------
    def __init__(self):
        """Create a QobuzClient object."""
        self.logged_in = False

    def login(self, **kwargs):
        """Authenticate the QobuzClient. Must have a paid membership.

        If `app_id` and `secrets` are not provided, this will run the
        Spoofer script, which retrieves them. This will take some time,
        so it is recommended to cache them somewhere for reuse.

        :param email: email for the qobuz account
        :type email: str
        :param pwd: password for the qobuz account
        :type pwd: str
        :param kwargs: app_id: str, secrets: list, return_secrets: bool
        """
        click.secho(f"Logging into {self.source}", fg="green")
        email: str = kwargs["email"]
        pwd: str = kwargs["pwd"]
        if self.logged_in:
            logger.debug("Already logged in")
            return

        if (kwargs.get("app_id") or kwargs.get("secrets")) in (None, [], ""):
            click.secho("Fetching tokens, this may take a few seconds.")
            logger.info("Fetching tokens from Qobuz")
            spoofer = Spoofer()
            kwargs["app_id"] = spoofer.get_app_id()
            kwargs["secrets"] = spoofer.get_secrets()

        self.app_id = str(kwargs["app_id"])  # Ensure it is a string
        self.secrets = kwargs["secrets"]

        self.session = gen_threadsafe_session(
            headers={"User-Agent": AGENT, "X-App-Id": self.app_id}
        )

        self._api_login(email, pwd)
        logger.debug("Logged into Qobuz")
        self._validate_secrets()
        logger.debug("Qobuz client is ready to use")

        self.logged_in = True

    def get_tokens(self) -> Tuple[str, Sequence[str]]:
        """Return app id and secrets.

        These can be saved and reused.

        :rtype: Tuple[str, Sequence[str]]
        """
        return self.app_id, self.secrets

    def search(
        self, query: str, media_type: str = "album", limit: int = 500
    ) -> Generator:
        """Search the qobuz API.

        If 'featured' is given as media type, this will retrieve results
        from the featured albums in qobuz. The queries available with this type
        are:

            * most-streamed
            * recent-releases
            * best-sellers
            * press-awards
            * ideal-discography
            * editor-picks
            * most-featured
            * qobuzissims
            * new-releases
            * new-releases-full
            * harmonia-mundi
            * universal-classic
            * universal-jazz
            * universal-jeunesse
            * universal-chanson

        :param query:
        :type query: str
        :param media_type:
        :type media_type: str
        :param limit:
        :type limit: int
        :rtype: Generator
        """
        return self._api_search(query, media_type, limit)

    def get(self, item_id: Union[str, int], media_type: str = "album") -> dict:
<<<<<<< HEAD
        resp = self._api_get(media_type, item_id=item_id)
        logger.debug(resp)
        return resp
=======
        """Get an item from the API.

        :param item_id:
        :type item_id: Union[str, int]
        :param media_type:
        :type media_type: str
        :rtype: dict
        """
        return self._api_get(media_type, item_id=item_id)
>>>>>>> f93a0181

    def get_file_url(self, item_id, quality=3) -> dict:
        """Get the downloadble file url for a track.

        :param item_id:
        :param quality:
        :rtype: dict
        """
        return self._api_get_file_url(item_id, quality=quality)

    # ---------- Private Methods ---------------

    def _gen_pages(self, epoint: str, params: dict) -> Generator:
        """When there are multiple pages of results, this yields them.

        :param epoint:
        :type epoint: str
        :param params:
        :type params: dict
        :rtype: dict
        """
        page, status_code = self._api_request(epoint, params)
        logger.debug("Keys returned from _gen_pages: %s", ", ".join(page.keys()))
        key = epoint.split("/")[0] + "s"
        total = page.get(key, {})
        total = total.get("total") or total.get("items")

        if not total:
            logger.debug("Nothing found from %s epoint", epoint)
            return

        limit = page.get(key, {}).get("limit", 500)
        offset = page.get(key, {}).get("offset", 0)
        params.update({"limit": limit})
        yield page
        while (offset + limit) < total:
            offset += limit
            params.update({"offset": offset})
            page, status_code = self._api_request(epoint, params)
            yield page

    def _validate_secrets(self):
        """Check if the secrets are usable."""
        for secret in self.secrets:
            if self._test_secret(secret):
                self.sec = secret
                logger.debug("Working secret and app_id: %s - %s", secret, self.app_id)
                break
        if not hasattr(self, "sec"):
            raise InvalidAppSecretError(f"Invalid secrets: {self.secrets}")

    def _api_get(self, media_type: str, **kwargs) -> dict:
        """Request metadata from the Qobuz API.

        :param media_type:
        :type media_type: str
        :param kwargs:
        :rtype: dict
        """
        item_id = kwargs.get("item_id")

        params = {
            "app_id": self.app_id,
            f"{media_type}_id": item_id,
            "limit": kwargs.get("limit", 500),
            "offset": kwargs.get("offset", 0),
        }
        extras = {
            "artist": "albums",
            "playlist": "tracks",
            "label": "albums",  # not tested
        }

        if media_type in extras:
            params.update({"extra": extras[media_type]})

        epoint = f"{media_type}/get"

        response, status_code = self._api_request(epoint, params)
        if status_code != 200:
            raise Exception(f'Error fetching metadata. "{response["message"]}"')

        return response

    def _api_search(self, query: str, media_type: str, limit: int = 500) -> Generator:
        """Send a search request to the API.

        :param query:
        :type query: str
        :param media_type:
        :type media_type: str
        :param limit:
        :type limit: int
        :rtype: Generator
        """
        params = {
            "query": query,
            "limit": limit,
        }
        # TODO: move featured, favorites, and playlists into _api_get later
        if media_type == "featured":
            assert query in QOBUZ_FEATURED_KEYS, f'query "{query}" is invalid.'
            params.update({"type": query})
            del params["query"]
            epoint = "album/getFeatured"

        elif query == "user-favorites":
            assert query in ("track", "artist", "album")
            params.update({"type": f"{media_type}s"})
            epoint = "favorite/getUserFavorites"

        elif query == "user-playlists":
            epoint = "playlist/getUserPlaylists"

        else:
            epoint = f"{media_type}/search"

        return self._gen_pages(epoint, params)

    def _api_login(self, email: str, pwd: str):
        """Log into the api to get the user authentication token.

        :param email:
        :type email: str
        :param pwd:
        :type pwd: str
        """
        params = {
            "email": email,
            "password": pwd,
            "app_id": self.app_id,
        }
        epoint = "user/login"
        resp, status_code = self._api_request(epoint, params)

        if status_code == 401:
            raise AuthenticationError(f"Invalid credentials from params {params}")
        elif status_code == 400:
            raise InvalidAppIdError(f"Invalid app id from params {params}")
        else:
            logger.info("Logged in to Qobuz")

        if not resp["user"]["credential"]["parameters"]:
            raise IneligibleError("Free accounts are not eligible to download tracks.")

        self.uat = resp["user_auth_token"]
        self.session.headers.update({"X-User-Auth-Token": self.uat})
        self.label = resp["user"]["credential"]["parameters"]["short_label"]

    def _api_get_file_url(
        self, track_id: Union[str, int], quality: int = 3, sec: str = None
    ) -> dict:
        """Get the file url given a track id.

        :param track_id:
        :type track_id: Union[str, int]
        :param quality:
        :type quality: int
        :param sec: only used to check whether a specific secret is valid.
        If it is not provided, it is set to `self.sec`.
        :type sec: str
        :rtype: dict
        """
        unix_ts = time.time()

        if int(quality) not in AVAILABLE_QUALITY_IDS:  # Needed?
            raise InvalidQuality(
                f"Invalid quality id {quality}. Choose from {AVAILABLE_QUALITY_IDS}"
            )

        if sec is not None:
            secret = sec
        elif hasattr(self, "sec"):
            secret = self.sec
        else:
            raise InvalidAppSecretError("Cannot find app secret")

        quality = int(get_quality(quality, self.source))
        r_sig = f"trackgetFileUrlformat_id{quality}intentstreamtrack_id{track_id}{unix_ts}{secret}"
        logger.debug("Raw request signature: %s", r_sig)
        r_sig_hashed = hashlib.md5(r_sig.encode("utf-8")).hexdigest()
        logger.debug("Hashed request signature: %s", r_sig_hashed)

        params = {
            "request_ts": unix_ts,
            "request_sig": r_sig_hashed,
            "track_id": track_id,
            "format_id": quality,
            "intent": "stream",
        }
        response, status_code = self._api_request("track/getFileUrl", params)
        if status_code == 400:
            raise InvalidAppSecretError("Invalid app secret from params %s" % params)

        return response

    def _api_request(self, epoint: str, params: dict) -> Tuple[dict, int]:
        """Send a request to the API.

        :param epoint:
        :type epoint: str
        :param params:
        :type params: dict
        :rtype: Tuple[dict, int]
        """
        logging.debug(f"Calling API with endpoint {epoint} params {params}")
        r = self.session.get(f"{QOBUZ_BASE}/{epoint}", params=params)
        try:
            return r.json(), r.status_code
        except Exception:
            logger.error("Problem getting JSON. Status code: %s", r.status_code)
            raise

    def _test_secret(self, secret: str) -> bool:
        """Test the authenticity of a secret.

        :param secret:
        :type secret: str
        :rtype: bool
        """
        try:
            self._api_get_file_url("19512574", sec=secret)
            return True
        except InvalidAppSecretError as error:
            logger.debug("Test for %s secret didn't work: %s", secret, error)
            return False


class DeezerClient(Client):
    """DeezerClient."""

    source = "deezer"
    max_quality = 2

    def __init__(self):
        """Create a DeezerClient."""
        self.session = gen_threadsafe_session()

        # no login required
        self.logged_in = True

    def search(self, query: str, media_type: str = "album", limit: int = 200) -> dict:
        """Search API for query.

        :param query:
        :type query: str
        :param media_type:
        :type media_type: str
        :param limit:
        :type limit: int
        """
        # TODO: use limit parameter
        response = self.session.get(
            f"{DEEZER_BASE}/search/{media_type}", params={"q": query}
        )
        response.raise_for_status()

        return response.json()

    def login(self, **kwargs):
        """Return None.

        Dummy method.

        :param kwargs:
        """
        logger.debug("Deezer does not require login call, returning")

    def get(self, meta_id: Union[str, int], media_type: str = "album"):
        """Get metadata.

        :param meta_id:
        :type meta_id: Union[str, int]
        :param type_:
        :type type_: str
        """
        url = f"{DEEZER_BASE}/{media_type}/{meta_id}"
        item = self.session.get(url).json()
        if media_type in ("album", "playlist"):
            tracks = self.session.get(f"{url}/tracks", params={"limit": 1000}).json()
            item["tracks"] = tracks["data"]
            item["track_total"] = len(tracks["data"])
        elif media_type == "artist":
            albums = self.session.get(f"{url}/albums").json()
            item["albums"] = albums["data"]

        logger.debug(item)
        return item

    @staticmethod
    def get_file_url(meta_id: Union[str, int], quality: int = 6):
        """Get downloadable url for a track.

        :param meta_id: The track ID.
        :type meta_id: Union[str, int]
        :param quality:
        :type quality: int
        """
        quality = min(DEEZER_MAX_Q, quality)
        url = f"{DEEZER_DL}/{get_quality(quality, 'deezer')}/{DEEZER_BASE}/track/{meta_id}"
        logger.debug(f"Download url {url}")
        return {"url": url}


class TidalClient(Client):
    """TidalClient."""

    source = "tidal"
    max_quality = 3

    # ----------- Public Methods --------------

    def __init__(self):
        """Create a TidalClient."""
        self.logged_in = False

        self.device_code = None
        self.user_code = None
        self.verification_url = None
        self.auth_check_timeout = None
        self.auth_check_interval = None
        self.user_id = None
        self.country_code = None
        self.access_token = None
        self.refresh_token = None
        self.expiry = None

        self.session = gen_threadsafe_session()

    def login(
        self,
        user_id=None,
        country_code=None,
        access_token=None,
        token_expiry=None,
        refresh_token=None,
    ):
        """Login to Tidal using the browser.

        Providing information from previous logins will allow a user
        to stay logged in.

        :param user_id:
        :param country_code:
        :param access_token:
        :param token_expiry:
        :param refresh_token:
        """
        if access_token is not None:
            self.token_expiry = token_expiry
            self.refresh_token = refresh_token

            if self.token_expiry - time.time() < 86400:  # 1 day
                logger.debug("Refreshing access token")
                self._refresh_access_token()
            else:
                logger.debug("Logging in with access token")
                self._login_by_access_token(access_token, user_id)
        else:
            logger.debug("Logging in as a new user")
            self._login_new_user()

        self.logged_in = True
        click.secho("Logged into Tidal", fg="green")

    def get(self, item_id, media_type):
        """Public method that internally calls _api_get.

        :param item_id:
        :param media_type:
        """
        resp = self._api_get(item_id, media_type)
        logger.debug(resp)
        return resp

    def search(self, query: str, media_type: str = "album", limit: int = 100) -> dict:
        """Search for a query.

        :param query:
        :type query: str
        :param media_type: track, album, playlist, or video.
        :type media_type: str
        :param limit: max is 100
        :type limit: int
        :rtype: dict
        """
        params = {
            "query": query,
            "limit": limit,
        }
        return self._api_request(f"search/{media_type}s", params=params)

    def get_file_url(self, track_id, quality: int = 3, video=False):
        """Get the file url for a track or video given an id.

        :param track_id: or video id
        :param quality: 0, 1, 2, or 3. It is irrelevant for videos.
        :type quality: int
        :param video:
        """
        if video:
            return self._get_video_stream_url(track_id)

        params = {
            "audioquality": get_quality(min(quality, TIDAL_MAX_Q), self.source),
            "playbackmode": "STREAM",
            "assetpresentation": "FULL",
        }
        resp = self._api_request(f"tracks/{track_id}/playbackinfopostpaywall", params)
        try:
            manifest = json.loads(base64.b64decode(resp["manifest"]).decode("utf-8"))
        except KeyError:
            raise Exception(resp["userMessage"])

        logger.debug(manifest)
        return {
            "url": manifest["urls"][0],
            "enc_key": manifest.get("keyId"),
            "codec": manifest["codecs"],
        }

    def get_tokens(self) -> dict:
        """Return tokens to save for later use.

        :rtype: dict
        """
        return {
            k: getattr(self, k)
            for k in (
                "user_id",
                "country_code",
                "access_token",
                "refresh_token",
                "token_expiry",
            )
        }

    # ------------ Utilities to login -------------

    def _login_new_user(self, launch: bool = True):
        """Create app url where the user can log in.

        :param launch: Launch the browser.
        :type launch: bool
        """
        login_link = f"https://{self._get_device_code()}"

        click.secho(
            f"Go to {login_link} to log into Tidal within 5 minutes.", fg="blue"
        )
        if launch:
            click.launch(login_link)

        start = time.time()
        elapsed = 0.0
        while elapsed < 600:  # 5 mins to login
            elapsed = time.time() - start
            status = self._check_auth_status()
            if status == 2:
                # pending
                time.sleep(4)
                continue
            elif status == 1:
                # error checking
                raise Exception
            elif status == 0:
                # successful
                break
            else:
                raise Exception

    def _get_device_code(self):
        """Get the device code that will be used to log in on the browser."""
        data = {
            "client_id": TIDAL_CLIENT_INFO["id"],
            "scope": "r_usr+w_usr+w_sub",
        }
        resp = self._api_post(f"{TIDAL_AUTH_URL}/device_authorization", data)

        if "status" in resp and resp["status"] != 200:
            raise Exception(f"Device authorization failed {resp}")

        self.device_code = resp["deviceCode"]
        self.user_code = resp["userCode"]
        self.user_code_expiry = resp["expiresIn"]
        self.auth_interval = resp["interval"]
        return resp["verificationUriComplete"]

    def _check_auth_status(self):
        """Check if the user has logged in inside the browser."""
        data = {
            "client_id": TIDAL_CLIENT_INFO["id"],
            "device_code": self.device_code,
            "grant_type": "urn:ietf:params:oauth:grant-type:device_code",
            "scope": "r_usr+w_usr+w_sub",
        }
        logger.debug(data)
        resp = self._api_post(
            f"{TIDAL_AUTH_URL}/token",
            data,
            (TIDAL_CLIENT_INFO["id"], TIDAL_CLIENT_INFO["secret"]),
        )
        logger.debug(resp)

        if resp.get("status", 200) != 200:
            if resp["status"] == 400 and resp["sub_status"] == 1002:
                return 2
            else:
                return 1

        self.user_id = resp["user"]["userId"]
        self.country_code = resp["user"]["countryCode"]
        self.access_token = resp["access_token"]
        self.refresh_token = resp["refresh_token"]
        self.token_expiry = resp["expires_in"] + time.time()
        return 0

    def _verify_access_token(self, token: str):
        """Verify that the access token is valid.

        :param token:
        :type token: str
        """
        headers = {
            "authorization": f"Bearer {token}",
        }
        r = self.session.get(
            "https://api.tidal.com/v1/sessions", headers=headers
        ).json()
        if r.status != 200:
            raise Exception("Login failed")

        return True

    def _refresh_access_token(self):
        """Refresh the access token given a refresh token.

        The access token expires in a week, so it must be refreshed.
        Requires a refresh token.
        """
        data = {
            "client_id": TIDAL_CLIENT_INFO["id"],
            "refresh_token": self.refresh_token,
            "grant_type": "refresh_token",
            "scope": "r_usr+w_usr+w_sub",
        }
        resp = self._api_post(
            f"{TIDAL_AUTH_URL}/token",
            data,
            (TIDAL_CLIENT_INFO["id"], TIDAL_CLIENT_INFO["secret"]),
        )

        if resp.get("status", 200) != 200:
            raise Exception("Refresh failed")

        self.user_id = resp["user"]["userId"]
        self.country_code = resp["user"]["countryCode"]
        self.access_token = resp["access_token"]
        self.token_expiry = resp["expires_in"] + time.time()
        self._update_authorization()

    def _login_by_access_token(self, token, user_id=None):
        """Login using the access token.

        Used after the initial authorization.

        :param token:
        :param user_id: Not necessary.
        """
        headers = {"authorization": f"Bearer {token}"}  # temporary
        resp = self.session.get(
            "https://api.tidal.com/v1/sessions", headers=headers
        ).json()
        if resp.get("status", 200) != 200:
            raise Exception(f"Login failed {resp}")

        if str(resp.get("userId")) != str(user_id):
            raise Exception(f"User id mismatch {resp['userId']} v {user_id}")

        self.user_id = resp["userId"]
        self.country_code = resp["countryCode"]
        self.access_token = token
        self._update_authorization()

    def _update_authorization(self):
        """Update the requests session headers with the auth token."""
        self.session.headers.update(self.authorization)

    @property
    def authorization(self):
        """Get the auth header."""
        return {"authorization": f"Bearer {self.access_token}"}

    # ------------- Fetch data ------------------

    def _api_get(self, item_id: str, media_type: str) -> dict:
        """Send a request to the api for information.

        :param item_id:
        :type item_id: str
        :param media_type: track, album, playlist, or video.
        :type media_type: str
        :rtype: dict
        """
        url = f"{media_type}s/{item_id}"
        item = self._api_request(url)
        if media_type in ("playlist", "album"):

            resp = self._api_request(f"{url}/items")
            if (tracks_left := item["numberOfTracks"]) > 100:
                offset = 0
                while tracks_left > 0:
                    offset += 100
                    tracks_left -= 100
                    resp["items"].extend(
                        self._api_request(f"{url}/items", {"offset": offset})["items"]
                    )

            item["tracks"] = [item["item"] for item in resp["items"]]
        elif media_type == "artist":
            resp = self._api_request(f"{url}/albums")
            item["albums"] = resp["items"]

        return item

    def _api_request(self, path: str, params=None) -> dict:
        """Handle Tidal API requests.

        :param path:
        :type path: str
        :param params:
        :rtype: dict
        """
        if params is None:
            params = {}

        params["countryCode"] = self.country_code
        params["limit"] = 100
        r = self.session.get(f"{TIDAL_BASE}/{path}", params=params).json()
        return r

    def _get_video_stream_url(self, video_id: str) -> str:
        """Get the HLS video stream url.

        :param video_id:
        :type video_id: str
        :rtype: str
        """
        params = {
            "videoquality": "HIGH",
            "playbackmode": "STREAM",
            "assetpresentation": "FULL",
        }
        resp = self._api_request(
            f"videos/{video_id}/playbackinfopostpaywall", params=params
        )
        stream_url_regex = (
            r'#EXT-X-STREAM-INF:BANDWIDTH=\d+,AVERAGE-BANDWIDTH=\d+,CODECS="[^"]+"'
            r",RESOLUTION=\d+x\d+\n(.+)"
        )
        manifest = json.loads(base64.b64decode(resp["manifest"]).decode("utf-8"))
        available_urls = self.session.get(manifest["urls"][0])
        url_info = re.findall(stream_url_regex, available_urls.text)

        # highest resolution is last
        return url_info[-1]

    def _api_post(self, url, data, auth=None):
        """Post to the Tidal API.

        :param url:
        :param data:
        :param auth:
        """
        r = self.session.post(url, data=data, auth=auth, verify=False).json()
        return r


class SoundCloudClient(Client):
    """SoundCloudClient."""

    source = "soundcloud"
    max_quality = 0
    logged_in = True

    def __init__(self):
        """Create a SoundCloudClient."""
        self.session = gen_threadsafe_session(headers={"User-Agent": AGENT})

    def login(self):
        """Login is not necessary for SoundCloud."""
        raise NotImplementedError

    def get(self, id, media_type="track"):
        """Get metadata for a media type given an id.

        :param id:
        :param media_type:
        """
        assert media_type in ("track", "playlist"), f"{media_type} not supported"

        if "http" in str(id):
            resp, _ = self._get(f"resolve?url={id}")
        elif media_type == "track":
            resp, _ = self._get(f"{media_type}s/{id}")
        else:
            raise Exception(id)

        logger.debug(resp)
        return resp

    def get_file_url(self, track, quality):
        """Get the streamable file url from soundcloud.

        It will most likely be an hls stream, which will have to be manually
        parsed, or downloaded with ffmpeg.

        :param track:
        :type track: dict
        :param quality:
        :rtype: dict
        """
        # TODO: find better solution for typing
        assert isinstance(track, dict)

        if not track["streamable"] or track["policy"] == "BLOCK":
            raise Exception

        if track["downloadable"] and track["has_downloads_left"]:
            r = self._get(f"tracks/{track['id']}/download", resp_obj=True)
            return {"url": r.json()["redirectUri"], "type": "original"}

        else:
            url = None
            for tc in track["media"]["transcodings"]:
                fmt = tc["format"]
                if fmt["protocol"] == "hls" and fmt["mime_type"] == "audio/mpeg":
                    url = tc["url"]
                    break

            assert url is not None

            resp, _ = self._get(url, no_base=True)
            return {"url": resp["url"], "type": "mp3"}

    def search(self, query: str, media_type="album"):
        """Search for a query.

        :param query:
        :type query: str
        :param media_type: Can be album, though it will return a playlist
        response.
        """
        params = {"q": query}
        resp, _ = self._get(f"search/{media_type}s", params=params)
        return resp

    def _get(self, path, params=None, no_base=False, resp_obj=False):
        """Send a request to the SoundCloud API.

        :param path:
        :param params:
        :param no_base: Do not append `path` parameter to the SoundCloud API
        base.
        :param resp_obj: Return the object returned by `requests.get` instead
        of the json response dict.
        """
        if params is None:
            params = {}
        params["client_id"] = SOUNDCLOUD_CLIENT_ID
        if no_base:
            url = path
        else:
            url = f"{SOUNDCLOUD_BASE}/{path}"

        logger.debug(f"Fetching url {url}")
        r = self.session.get(url, params=params)
        if resp_obj:
            return r

        return r.json(), r.status_code
<|MERGE_RESOLUTION|>--- conflicted
+++ resolved
@@ -1,981 +1,977 @@
-"""The clients that interact with the service APIs."""
-
-import base64
-import hashlib
-import json
-import logging
-import re
-import time
-from abc import ABC, abstractmethod
-from typing import Generator, Sequence, Tuple, Union
-
-import click
-
-from .constants import (
-    AGENT,
-    AVAILABLE_QUALITY_IDS,
-    DEEZER_BASE,
-    DEEZER_DL,
-    DEEZER_MAX_Q,
-    QOBUZ_BASE,
-    QOBUZ_FEATURED_KEYS,
-    SOUNDCLOUD_BASE,
-    SOUNDCLOUD_CLIENT_ID,
-    TIDAL_AUTH_URL,
-    TIDAL_BASE,
-    TIDAL_CLIENT_INFO,
-    TIDAL_MAX_Q,
-)
-from .exceptions import (
-    AuthenticationError,
-    IneligibleError,
-    InvalidAppIdError,
-    InvalidAppSecretError,
-    InvalidQuality,
-)
-from .spoofbuz import Spoofer
-from .utils import gen_threadsafe_session, get_quality
-
-logger = logging.getLogger(__name__)
-
-
-class Client(ABC):
-    """Common API for clients of all platforms.
-
-    This is an Abstract Base Class. It cannot be instantiated;
-    it is merely a template.
-    """
-
-    source: str
-    max_quality: int
-    logged_in: bool
-
-    @abstractmethod
-    def login(self, **kwargs):
-        """Authenticate the client.
-
-        :param kwargs:
-        """
-        pass
-
-    @abstractmethod
-    def search(self, query: str, media_type="album"):
-        """Search API for query.
-
-        :param query:
-        :type query: str
-        :param type_:
-        """
-        pass
-
-    @abstractmethod
-    def get(self, item_id, media_type="album"):
-        """Get metadata.
-
-        :param meta_id:
-        :param type_:
-        """
-        pass
-
-    @abstractmethod
-    def get_file_url(self, track_id, quality=3) -> Union[dict, str]:
-        """Get the direct download url dict for a file.
-
-        :param track_id: id of the track
-        """
-        pass
-
-
-class QobuzClient(Client):
-    """QobuzClient."""
-
-    source = "qobuz"
-    max_quality = 4
-
-    # ------- Public Methods -------------
-    def __init__(self):
-        """Create a QobuzClient object."""
-        self.logged_in = False
-
-    def login(self, **kwargs):
-        """Authenticate the QobuzClient. Must have a paid membership.
-
-        If `app_id` and `secrets` are not provided, this will run the
-        Spoofer script, which retrieves them. This will take some time,
-        so it is recommended to cache them somewhere for reuse.
-
-        :param email: email for the qobuz account
-        :type email: str
-        :param pwd: password for the qobuz account
-        :type pwd: str
-        :param kwargs: app_id: str, secrets: list, return_secrets: bool
-        """
-        click.secho(f"Logging into {self.source}", fg="green")
-        email: str = kwargs["email"]
-        pwd: str = kwargs["pwd"]
-        if self.logged_in:
-            logger.debug("Already logged in")
-            return
-
-        if (kwargs.get("app_id") or kwargs.get("secrets")) in (None, [], ""):
-            click.secho("Fetching tokens, this may take a few seconds.")
-            logger.info("Fetching tokens from Qobuz")
-            spoofer = Spoofer()
-            kwargs["app_id"] = spoofer.get_app_id()
-            kwargs["secrets"] = spoofer.get_secrets()
-
-        self.app_id = str(kwargs["app_id"])  # Ensure it is a string
-        self.secrets = kwargs["secrets"]
-
-        self.session = gen_threadsafe_session(
-            headers={"User-Agent": AGENT, "X-App-Id": self.app_id}
-        )
-
-        self._api_login(email, pwd)
-        logger.debug("Logged into Qobuz")
-        self._validate_secrets()
-        logger.debug("Qobuz client is ready to use")
-
-        self.logged_in = True
-
-    def get_tokens(self) -> Tuple[str, Sequence[str]]:
-        """Return app id and secrets.
-
-        These can be saved and reused.
-
-        :rtype: Tuple[str, Sequence[str]]
-        """
-        return self.app_id, self.secrets
-
-    def search(
-        self, query: str, media_type: str = "album", limit: int = 500
-    ) -> Generator:
-        """Search the qobuz API.
-
-        If 'featured' is given as media type, this will retrieve results
-        from the featured albums in qobuz. The queries available with this type
-        are:
-
-            * most-streamed
-            * recent-releases
-            * best-sellers
-            * press-awards
-            * ideal-discography
-            * editor-picks
-            * most-featured
-            * qobuzissims
-            * new-releases
-            * new-releases-full
-            * harmonia-mundi
-            * universal-classic
-            * universal-jazz
-            * universal-jeunesse
-            * universal-chanson
-
-        :param query:
-        :type query: str
-        :param media_type:
-        :type media_type: str
-        :param limit:
-        :type limit: int
-        :rtype: Generator
-        """
-        return self._api_search(query, media_type, limit)
-
-    def get(self, item_id: Union[str, int], media_type: str = "album") -> dict:
-<<<<<<< HEAD
-        resp = self._api_get(media_type, item_id=item_id)
-        logger.debug(resp)
-        return resp
-=======
-        """Get an item from the API.
-
-        :param item_id:
-        :type item_id: Union[str, int]
-        :param media_type:
-        :type media_type: str
-        :rtype: dict
-        """
-        return self._api_get(media_type, item_id=item_id)
->>>>>>> f93a0181
-
-    def get_file_url(self, item_id, quality=3) -> dict:
-        """Get the downloadble file url for a track.
-
-        :param item_id:
-        :param quality:
-        :rtype: dict
-        """
-        return self._api_get_file_url(item_id, quality=quality)
-
-    # ---------- Private Methods ---------------
-
-    def _gen_pages(self, epoint: str, params: dict) -> Generator:
-        """When there are multiple pages of results, this yields them.
-
-        :param epoint:
-        :type epoint: str
-        :param params:
-        :type params: dict
-        :rtype: dict
-        """
-        page, status_code = self._api_request(epoint, params)
-        logger.debug("Keys returned from _gen_pages: %s", ", ".join(page.keys()))
-        key = epoint.split("/")[0] + "s"
-        total = page.get(key, {})
-        total = total.get("total") or total.get("items")
-
-        if not total:
-            logger.debug("Nothing found from %s epoint", epoint)
-            return
-
-        limit = page.get(key, {}).get("limit", 500)
-        offset = page.get(key, {}).get("offset", 0)
-        params.update({"limit": limit})
-        yield page
-        while (offset + limit) < total:
-            offset += limit
-            params.update({"offset": offset})
-            page, status_code = self._api_request(epoint, params)
-            yield page
-
-    def _validate_secrets(self):
-        """Check if the secrets are usable."""
-        for secret in self.secrets:
-            if self._test_secret(secret):
-                self.sec = secret
-                logger.debug("Working secret and app_id: %s - %s", secret, self.app_id)
-                break
-        if not hasattr(self, "sec"):
-            raise InvalidAppSecretError(f"Invalid secrets: {self.secrets}")
-
-    def _api_get(self, media_type: str, **kwargs) -> dict:
-        """Request metadata from the Qobuz API.
-
-        :param media_type:
-        :type media_type: str
-        :param kwargs:
-        :rtype: dict
-        """
-        item_id = kwargs.get("item_id")
-
-        params = {
-            "app_id": self.app_id,
-            f"{media_type}_id": item_id,
-            "limit": kwargs.get("limit", 500),
-            "offset": kwargs.get("offset", 0),
-        }
-        extras = {
-            "artist": "albums",
-            "playlist": "tracks",
-            "label": "albums",  # not tested
-        }
-
-        if media_type in extras:
-            params.update({"extra": extras[media_type]})
-
-        epoint = f"{media_type}/get"
-
-        response, status_code = self._api_request(epoint, params)
-        if status_code != 200:
-            raise Exception(f'Error fetching metadata. "{response["message"]}"')
-
-        return response
-
-    def _api_search(self, query: str, media_type: str, limit: int = 500) -> Generator:
-        """Send a search request to the API.
-
-        :param query:
-        :type query: str
-        :param media_type:
-        :type media_type: str
-        :param limit:
-        :type limit: int
-        :rtype: Generator
-        """
-        params = {
-            "query": query,
-            "limit": limit,
-        }
-        # TODO: move featured, favorites, and playlists into _api_get later
-        if media_type == "featured":
-            assert query in QOBUZ_FEATURED_KEYS, f'query "{query}" is invalid.'
-            params.update({"type": query})
-            del params["query"]
-            epoint = "album/getFeatured"
-
-        elif query == "user-favorites":
-            assert query in ("track", "artist", "album")
-            params.update({"type": f"{media_type}s"})
-            epoint = "favorite/getUserFavorites"
-
-        elif query == "user-playlists":
-            epoint = "playlist/getUserPlaylists"
-
-        else:
-            epoint = f"{media_type}/search"
-
-        return self._gen_pages(epoint, params)
-
-    def _api_login(self, email: str, pwd: str):
-        """Log into the api to get the user authentication token.
-
-        :param email:
-        :type email: str
-        :param pwd:
-        :type pwd: str
-        """
-        params = {
-            "email": email,
-            "password": pwd,
-            "app_id": self.app_id,
-        }
-        epoint = "user/login"
-        resp, status_code = self._api_request(epoint, params)
-
-        if status_code == 401:
-            raise AuthenticationError(f"Invalid credentials from params {params}")
-        elif status_code == 400:
-            raise InvalidAppIdError(f"Invalid app id from params {params}")
-        else:
-            logger.info("Logged in to Qobuz")
-
-        if not resp["user"]["credential"]["parameters"]:
-            raise IneligibleError("Free accounts are not eligible to download tracks.")
-
-        self.uat = resp["user_auth_token"]
-        self.session.headers.update({"X-User-Auth-Token": self.uat})
-        self.label = resp["user"]["credential"]["parameters"]["short_label"]
-
-    def _api_get_file_url(
-        self, track_id: Union[str, int], quality: int = 3, sec: str = None
-    ) -> dict:
-        """Get the file url given a track id.
-
-        :param track_id:
-        :type track_id: Union[str, int]
-        :param quality:
-        :type quality: int
-        :param sec: only used to check whether a specific secret is valid.
-        If it is not provided, it is set to `self.sec`.
-        :type sec: str
-        :rtype: dict
-        """
-        unix_ts = time.time()
-
-        if int(quality) not in AVAILABLE_QUALITY_IDS:  # Needed?
-            raise InvalidQuality(
-                f"Invalid quality id {quality}. Choose from {AVAILABLE_QUALITY_IDS}"
-            )
-
-        if sec is not None:
-            secret = sec
-        elif hasattr(self, "sec"):
-            secret = self.sec
-        else:
-            raise InvalidAppSecretError("Cannot find app secret")
-
-        quality = int(get_quality(quality, self.source))
-        r_sig = f"trackgetFileUrlformat_id{quality}intentstreamtrack_id{track_id}{unix_ts}{secret}"
-        logger.debug("Raw request signature: %s", r_sig)
-        r_sig_hashed = hashlib.md5(r_sig.encode("utf-8")).hexdigest()
-        logger.debug("Hashed request signature: %s", r_sig_hashed)
-
-        params = {
-            "request_ts": unix_ts,
-            "request_sig": r_sig_hashed,
-            "track_id": track_id,
-            "format_id": quality,
-            "intent": "stream",
-        }
-        response, status_code = self._api_request("track/getFileUrl", params)
-        if status_code == 400:
-            raise InvalidAppSecretError("Invalid app secret from params %s" % params)
-
-        return response
-
-    def _api_request(self, epoint: str, params: dict) -> Tuple[dict, int]:
-        """Send a request to the API.
-
-        :param epoint:
-        :type epoint: str
-        :param params:
-        :type params: dict
-        :rtype: Tuple[dict, int]
-        """
-        logging.debug(f"Calling API with endpoint {epoint} params {params}")
-        r = self.session.get(f"{QOBUZ_BASE}/{epoint}", params=params)
-        try:
-            return r.json(), r.status_code
-        except Exception:
-            logger.error("Problem getting JSON. Status code: %s", r.status_code)
-            raise
-
-    def _test_secret(self, secret: str) -> bool:
-        """Test the authenticity of a secret.
-
-        :param secret:
-        :type secret: str
-        :rtype: bool
-        """
-        try:
-            self._api_get_file_url("19512574", sec=secret)
-            return True
-        except InvalidAppSecretError as error:
-            logger.debug("Test for %s secret didn't work: %s", secret, error)
-            return False
-
-
-class DeezerClient(Client):
-    """DeezerClient."""
-
-    source = "deezer"
-    max_quality = 2
-
-    def __init__(self):
-        """Create a DeezerClient."""
-        self.session = gen_threadsafe_session()
-
-        # no login required
-        self.logged_in = True
-
-    def search(self, query: str, media_type: str = "album", limit: int = 200) -> dict:
-        """Search API for query.
-
-        :param query:
-        :type query: str
-        :param media_type:
-        :type media_type: str
-        :param limit:
-        :type limit: int
-        """
-        # TODO: use limit parameter
-        response = self.session.get(
-            f"{DEEZER_BASE}/search/{media_type}", params={"q": query}
-        )
-        response.raise_for_status()
-
-        return response.json()
-
-    def login(self, **kwargs):
-        """Return None.
-
-        Dummy method.
-
-        :param kwargs:
-        """
-        logger.debug("Deezer does not require login call, returning")
-
-    def get(self, meta_id: Union[str, int], media_type: str = "album"):
-        """Get metadata.
-
-        :param meta_id:
-        :type meta_id: Union[str, int]
-        :param type_:
-        :type type_: str
-        """
-        url = f"{DEEZER_BASE}/{media_type}/{meta_id}"
-        item = self.session.get(url).json()
-        if media_type in ("album", "playlist"):
-            tracks = self.session.get(f"{url}/tracks", params={"limit": 1000}).json()
-            item["tracks"] = tracks["data"]
-            item["track_total"] = len(tracks["data"])
-        elif media_type == "artist":
-            albums = self.session.get(f"{url}/albums").json()
-            item["albums"] = albums["data"]
-
-        logger.debug(item)
-        return item
-
-    @staticmethod
-    def get_file_url(meta_id: Union[str, int], quality: int = 6):
-        """Get downloadable url for a track.
-
-        :param meta_id: The track ID.
-        :type meta_id: Union[str, int]
-        :param quality:
-        :type quality: int
-        """
-        quality = min(DEEZER_MAX_Q, quality)
-        url = f"{DEEZER_DL}/{get_quality(quality, 'deezer')}/{DEEZER_BASE}/track/{meta_id}"
-        logger.debug(f"Download url {url}")
-        return {"url": url}
-
-
-class TidalClient(Client):
-    """TidalClient."""
-
-    source = "tidal"
-    max_quality = 3
-
-    # ----------- Public Methods --------------
-
-    def __init__(self):
-        """Create a TidalClient."""
-        self.logged_in = False
-
-        self.device_code = None
-        self.user_code = None
-        self.verification_url = None
-        self.auth_check_timeout = None
-        self.auth_check_interval = None
-        self.user_id = None
-        self.country_code = None
-        self.access_token = None
-        self.refresh_token = None
-        self.expiry = None
-
-        self.session = gen_threadsafe_session()
-
-    def login(
-        self,
-        user_id=None,
-        country_code=None,
-        access_token=None,
-        token_expiry=None,
-        refresh_token=None,
-    ):
-        """Login to Tidal using the browser.
-
-        Providing information from previous logins will allow a user
-        to stay logged in.
-
-        :param user_id:
-        :param country_code:
-        :param access_token:
-        :param token_expiry:
-        :param refresh_token:
-        """
-        if access_token is not None:
-            self.token_expiry = token_expiry
-            self.refresh_token = refresh_token
-
-            if self.token_expiry - time.time() < 86400:  # 1 day
-                logger.debug("Refreshing access token")
-                self._refresh_access_token()
-            else:
-                logger.debug("Logging in with access token")
-                self._login_by_access_token(access_token, user_id)
-        else:
-            logger.debug("Logging in as a new user")
-            self._login_new_user()
-
-        self.logged_in = True
-        click.secho("Logged into Tidal", fg="green")
-
-    def get(self, item_id, media_type):
-        """Public method that internally calls _api_get.
-
-        :param item_id:
-        :param media_type:
-        """
-        resp = self._api_get(item_id, media_type)
-        logger.debug(resp)
-        return resp
-
-    def search(self, query: str, media_type: str = "album", limit: int = 100) -> dict:
-        """Search for a query.
-
-        :param query:
-        :type query: str
-        :param media_type: track, album, playlist, or video.
-        :type media_type: str
-        :param limit: max is 100
-        :type limit: int
-        :rtype: dict
-        """
-        params = {
-            "query": query,
-            "limit": limit,
-        }
-        return self._api_request(f"search/{media_type}s", params=params)
-
-    def get_file_url(self, track_id, quality: int = 3, video=False):
-        """Get the file url for a track or video given an id.
-
-        :param track_id: or video id
-        :param quality: 0, 1, 2, or 3. It is irrelevant for videos.
-        :type quality: int
-        :param video:
-        """
-        if video:
-            return self._get_video_stream_url(track_id)
-
-        params = {
-            "audioquality": get_quality(min(quality, TIDAL_MAX_Q), self.source),
-            "playbackmode": "STREAM",
-            "assetpresentation": "FULL",
-        }
-        resp = self._api_request(f"tracks/{track_id}/playbackinfopostpaywall", params)
-        try:
-            manifest = json.loads(base64.b64decode(resp["manifest"]).decode("utf-8"))
-        except KeyError:
-            raise Exception(resp["userMessage"])
-
-        logger.debug(manifest)
-        return {
-            "url": manifest["urls"][0],
-            "enc_key": manifest.get("keyId"),
-            "codec": manifest["codecs"],
-        }
-
-    def get_tokens(self) -> dict:
-        """Return tokens to save for later use.
-
-        :rtype: dict
-        """
-        return {
-            k: getattr(self, k)
-            for k in (
-                "user_id",
-                "country_code",
-                "access_token",
-                "refresh_token",
-                "token_expiry",
-            )
-        }
-
-    # ------------ Utilities to login -------------
-
-    def _login_new_user(self, launch: bool = True):
-        """Create app url where the user can log in.
-
-        :param launch: Launch the browser.
-        :type launch: bool
-        """
-        login_link = f"https://{self._get_device_code()}"
-
-        click.secho(
-            f"Go to {login_link} to log into Tidal within 5 minutes.", fg="blue"
-        )
-        if launch:
-            click.launch(login_link)
-
-        start = time.time()
-        elapsed = 0.0
-        while elapsed < 600:  # 5 mins to login
-            elapsed = time.time() - start
-            status = self._check_auth_status()
-            if status == 2:
-                # pending
-                time.sleep(4)
-                continue
-            elif status == 1:
-                # error checking
-                raise Exception
-            elif status == 0:
-                # successful
-                break
-            else:
-                raise Exception
-
-    def _get_device_code(self):
-        """Get the device code that will be used to log in on the browser."""
-        data = {
-            "client_id": TIDAL_CLIENT_INFO["id"],
-            "scope": "r_usr+w_usr+w_sub",
-        }
-        resp = self._api_post(f"{TIDAL_AUTH_URL}/device_authorization", data)
-
-        if "status" in resp and resp["status"] != 200:
-            raise Exception(f"Device authorization failed {resp}")
-
-        self.device_code = resp["deviceCode"]
-        self.user_code = resp["userCode"]
-        self.user_code_expiry = resp["expiresIn"]
-        self.auth_interval = resp["interval"]
-        return resp["verificationUriComplete"]
-
-    def _check_auth_status(self):
-        """Check if the user has logged in inside the browser."""
-        data = {
-            "client_id": TIDAL_CLIENT_INFO["id"],
-            "device_code": self.device_code,
-            "grant_type": "urn:ietf:params:oauth:grant-type:device_code",
-            "scope": "r_usr+w_usr+w_sub",
-        }
-        logger.debug(data)
-        resp = self._api_post(
-            f"{TIDAL_AUTH_URL}/token",
-            data,
-            (TIDAL_CLIENT_INFO["id"], TIDAL_CLIENT_INFO["secret"]),
-        )
-        logger.debug(resp)
-
-        if resp.get("status", 200) != 200:
-            if resp["status"] == 400 and resp["sub_status"] == 1002:
-                return 2
-            else:
-                return 1
-
-        self.user_id = resp["user"]["userId"]
-        self.country_code = resp["user"]["countryCode"]
-        self.access_token = resp["access_token"]
-        self.refresh_token = resp["refresh_token"]
-        self.token_expiry = resp["expires_in"] + time.time()
-        return 0
-
-    def _verify_access_token(self, token: str):
-        """Verify that the access token is valid.
-
-        :param token:
-        :type token: str
-        """
-        headers = {
-            "authorization": f"Bearer {token}",
-        }
-        r = self.session.get(
-            "https://api.tidal.com/v1/sessions", headers=headers
-        ).json()
-        if r.status != 200:
-            raise Exception("Login failed")
-
-        return True
-
-    def _refresh_access_token(self):
-        """Refresh the access token given a refresh token.
-
-        The access token expires in a week, so it must be refreshed.
-        Requires a refresh token.
-        """
-        data = {
-            "client_id": TIDAL_CLIENT_INFO["id"],
-            "refresh_token": self.refresh_token,
-            "grant_type": "refresh_token",
-            "scope": "r_usr+w_usr+w_sub",
-        }
-        resp = self._api_post(
-            f"{TIDAL_AUTH_URL}/token",
-            data,
-            (TIDAL_CLIENT_INFO["id"], TIDAL_CLIENT_INFO["secret"]),
-        )
-
-        if resp.get("status", 200) != 200:
-            raise Exception("Refresh failed")
-
-        self.user_id = resp["user"]["userId"]
-        self.country_code = resp["user"]["countryCode"]
-        self.access_token = resp["access_token"]
-        self.token_expiry = resp["expires_in"] + time.time()
-        self._update_authorization()
-
-    def _login_by_access_token(self, token, user_id=None):
-        """Login using the access token.
-
-        Used after the initial authorization.
-
-        :param token:
-        :param user_id: Not necessary.
-        """
-        headers = {"authorization": f"Bearer {token}"}  # temporary
-        resp = self.session.get(
-            "https://api.tidal.com/v1/sessions", headers=headers
-        ).json()
-        if resp.get("status", 200) != 200:
-            raise Exception(f"Login failed {resp}")
-
-        if str(resp.get("userId")) != str(user_id):
-            raise Exception(f"User id mismatch {resp['userId']} v {user_id}")
-
-        self.user_id = resp["userId"]
-        self.country_code = resp["countryCode"]
-        self.access_token = token
-        self._update_authorization()
-
-    def _update_authorization(self):
-        """Update the requests session headers with the auth token."""
-        self.session.headers.update(self.authorization)
-
-    @property
-    def authorization(self):
-        """Get the auth header."""
-        return {"authorization": f"Bearer {self.access_token}"}
-
-    # ------------- Fetch data ------------------
-
-    def _api_get(self, item_id: str, media_type: str) -> dict:
-        """Send a request to the api for information.
-
-        :param item_id:
-        :type item_id: str
-        :param media_type: track, album, playlist, or video.
-        :type media_type: str
-        :rtype: dict
-        """
-        url = f"{media_type}s/{item_id}"
-        item = self._api_request(url)
-        if media_type in ("playlist", "album"):
-
-            resp = self._api_request(f"{url}/items")
-            if (tracks_left := item["numberOfTracks"]) > 100:
-                offset = 0
-                while tracks_left > 0:
-                    offset += 100
-                    tracks_left -= 100
-                    resp["items"].extend(
-                        self._api_request(f"{url}/items", {"offset": offset})["items"]
-                    )
-
-            item["tracks"] = [item["item"] for item in resp["items"]]
-        elif media_type == "artist":
-            resp = self._api_request(f"{url}/albums")
-            item["albums"] = resp["items"]
-
-        return item
-
-    def _api_request(self, path: str, params=None) -> dict:
-        """Handle Tidal API requests.
-
-        :param path:
-        :type path: str
-        :param params:
-        :rtype: dict
-        """
-        if params is None:
-            params = {}
-
-        params["countryCode"] = self.country_code
-        params["limit"] = 100
-        r = self.session.get(f"{TIDAL_BASE}/{path}", params=params).json()
-        return r
-
-    def _get_video_stream_url(self, video_id: str) -> str:
-        """Get the HLS video stream url.
-
-        :param video_id:
-        :type video_id: str
-        :rtype: str
-        """
-        params = {
-            "videoquality": "HIGH",
-            "playbackmode": "STREAM",
-            "assetpresentation": "FULL",
-        }
-        resp = self._api_request(
-            f"videos/{video_id}/playbackinfopostpaywall", params=params
-        )
-        stream_url_regex = (
-            r'#EXT-X-STREAM-INF:BANDWIDTH=\d+,AVERAGE-BANDWIDTH=\d+,CODECS="[^"]+"'
-            r",RESOLUTION=\d+x\d+\n(.+)"
-        )
-        manifest = json.loads(base64.b64decode(resp["manifest"]).decode("utf-8"))
-        available_urls = self.session.get(manifest["urls"][0])
-        url_info = re.findall(stream_url_regex, available_urls.text)
-
-        # highest resolution is last
-        return url_info[-1]
-
-    def _api_post(self, url, data, auth=None):
-        """Post to the Tidal API.
-
-        :param url:
-        :param data:
-        :param auth:
-        """
-        r = self.session.post(url, data=data, auth=auth, verify=False).json()
-        return r
-
-
-class SoundCloudClient(Client):
-    """SoundCloudClient."""
-
-    source = "soundcloud"
-    max_quality = 0
-    logged_in = True
-
-    def __init__(self):
-        """Create a SoundCloudClient."""
-        self.session = gen_threadsafe_session(headers={"User-Agent": AGENT})
-
-    def login(self):
-        """Login is not necessary for SoundCloud."""
-        raise NotImplementedError
-
-    def get(self, id, media_type="track"):
-        """Get metadata for a media type given an id.
-
-        :param id:
-        :param media_type:
-        """
-        assert media_type in ("track", "playlist"), f"{media_type} not supported"
-
-        if "http" in str(id):
-            resp, _ = self._get(f"resolve?url={id}")
-        elif media_type == "track":
-            resp, _ = self._get(f"{media_type}s/{id}")
-        else:
-            raise Exception(id)
-
-        logger.debug(resp)
-        return resp
-
-    def get_file_url(self, track, quality):
-        """Get the streamable file url from soundcloud.
-
-        It will most likely be an hls stream, which will have to be manually
-        parsed, or downloaded with ffmpeg.
-
-        :param track:
-        :type track: dict
-        :param quality:
-        :rtype: dict
-        """
-        # TODO: find better solution for typing
-        assert isinstance(track, dict)
-
-        if not track["streamable"] or track["policy"] == "BLOCK":
-            raise Exception
-
-        if track["downloadable"] and track["has_downloads_left"]:
-            r = self._get(f"tracks/{track['id']}/download", resp_obj=True)
-            return {"url": r.json()["redirectUri"], "type": "original"}
-
-        else:
-            url = None
-            for tc in track["media"]["transcodings"]:
-                fmt = tc["format"]
-                if fmt["protocol"] == "hls" and fmt["mime_type"] == "audio/mpeg":
-                    url = tc["url"]
-                    break
-
-            assert url is not None
-
-            resp, _ = self._get(url, no_base=True)
-            return {"url": resp["url"], "type": "mp3"}
-
-    def search(self, query: str, media_type="album"):
-        """Search for a query.
-
-        :param query:
-        :type query: str
-        :param media_type: Can be album, though it will return a playlist
-        response.
-        """
-        params = {"q": query}
-        resp, _ = self._get(f"search/{media_type}s", params=params)
-        return resp
-
-    def _get(self, path, params=None, no_base=False, resp_obj=False):
-        """Send a request to the SoundCloud API.
-
-        :param path:
-        :param params:
-        :param no_base: Do not append `path` parameter to the SoundCloud API
-        base.
-        :param resp_obj: Return the object returned by `requests.get` instead
-        of the json response dict.
-        """
-        if params is None:
-            params = {}
-        params["client_id"] = SOUNDCLOUD_CLIENT_ID
-        if no_base:
-            url = path
-        else:
-            url = f"{SOUNDCLOUD_BASE}/{path}"
-
-        logger.debug(f"Fetching url {url}")
-        r = self.session.get(url, params=params)
-        if resp_obj:
-            return r
-
-        return r.json(), r.status_code
+"""The clients that interact with the service APIs."""
+
+import base64
+import hashlib
+import json
+import logging
+import re
+import time
+from abc import ABC, abstractmethod
+from typing import Generator, Sequence, Tuple, Union
+
+import click
+
+from .constants import (
+    AGENT,
+    AVAILABLE_QUALITY_IDS,
+    DEEZER_BASE,
+    DEEZER_DL,
+    DEEZER_MAX_Q,
+    QOBUZ_BASE,
+    QOBUZ_FEATURED_KEYS,
+    SOUNDCLOUD_BASE,
+    SOUNDCLOUD_CLIENT_ID,
+    TIDAL_AUTH_URL,
+    TIDAL_BASE,
+    TIDAL_CLIENT_INFO,
+    TIDAL_MAX_Q,
+)
+from .exceptions import (
+    AuthenticationError,
+    IneligibleError,
+    InvalidAppIdError,
+    InvalidAppSecretError,
+    InvalidQuality,
+)
+from .spoofbuz import Spoofer
+from .utils import gen_threadsafe_session, get_quality
+
+logger = logging.getLogger(__name__)
+
+
+class Client(ABC):
+    """Common API for clients of all platforms.
+
+    This is an Abstract Base Class. It cannot be instantiated;
+    it is merely a template.
+    """
+
+    source: str
+    max_quality: int
+    logged_in: bool
+
+    @abstractmethod
+    def login(self, **kwargs):
+        """Authenticate the client.
+
+        :param kwargs:
+        """
+        pass
+
+    @abstractmethod
+    def search(self, query: str, media_type="album"):
+        """Search API for query.
+
+        :param query:
+        :type query: str
+        :param type_:
+        """
+        pass
+
+    @abstractmethod
+    def get(self, item_id, media_type="album"):
+        """Get metadata.
+
+        :param meta_id:
+        :param type_:
+        """
+        pass
+
+    @abstractmethod
+    def get_file_url(self, track_id, quality=3) -> Union[dict, str]:
+        """Get the direct download url dict for a file.
+
+        :param track_id: id of the track
+        """
+        pass
+
+
+class QobuzClient(Client):
+    """QobuzClient."""
+
+    source = "qobuz"
+    max_quality = 4
+
+    # ------- Public Methods -------------
+    def __init__(self):
+        """Create a QobuzClient object."""
+        self.logged_in = False
+
+    def login(self, **kwargs):
+        """Authenticate the QobuzClient. Must have a paid membership.
+
+        If `app_id` and `secrets` are not provided, this will run the
+        Spoofer script, which retrieves them. This will take some time,
+        so it is recommended to cache them somewhere for reuse.
+
+        :param email: email for the qobuz account
+        :type email: str
+        :param pwd: password for the qobuz account
+        :type pwd: str
+        :param kwargs: app_id: str, secrets: list, return_secrets: bool
+        """
+        click.secho(f"Logging into {self.source}", fg="green")
+        email: str = kwargs["email"]
+        pwd: str = kwargs["pwd"]
+        if self.logged_in:
+            logger.debug("Already logged in")
+            return
+
+        if (kwargs.get("app_id") or kwargs.get("secrets")) in (None, [], ""):
+            click.secho("Fetching tokens, this may take a few seconds.")
+            logger.info("Fetching tokens from Qobuz")
+            spoofer = Spoofer()
+            kwargs["app_id"] = spoofer.get_app_id()
+            kwargs["secrets"] = spoofer.get_secrets()
+
+        self.app_id = str(kwargs["app_id"])  # Ensure it is a string
+        self.secrets = kwargs["secrets"]
+
+        self.session = gen_threadsafe_session(
+            headers={"User-Agent": AGENT, "X-App-Id": self.app_id}
+        )
+
+        self._api_login(email, pwd)
+        logger.debug("Logged into Qobuz")
+        self._validate_secrets()
+        logger.debug("Qobuz client is ready to use")
+
+        self.logged_in = True
+
+    def get_tokens(self) -> Tuple[str, Sequence[str]]:
+        """Return app id and secrets.
+
+        These can be saved and reused.
+
+        :rtype: Tuple[str, Sequence[str]]
+        """
+        return self.app_id, self.secrets
+
+    def search(
+        self, query: str, media_type: str = "album", limit: int = 500
+    ) -> Generator:
+        """Search the qobuz API.
+
+        If 'featured' is given as media type, this will retrieve results
+        from the featured albums in qobuz. The queries available with this type
+        are:
+
+            * most-streamed
+            * recent-releases
+            * best-sellers
+            * press-awards
+            * ideal-discography
+            * editor-picks
+            * most-featured
+            * qobuzissims
+            * new-releases
+            * new-releases-full
+            * harmonia-mundi
+            * universal-classic
+            * universal-jazz
+            * universal-jeunesse
+            * universal-chanson
+
+        :param query:
+        :type query: str
+        :param media_type:
+        :type media_type: str
+        :param limit:
+        :type limit: int
+        :rtype: Generator
+        """
+        return self._api_search(query, media_type, limit)
+
+    def get(self, item_id: Union[str, int], media_type: str = "album") -> dict:
+        """Get an item from the API.
+
+        :param item_id:
+        :type item_id: Union[str, int]
+        :param media_type:
+        :type media_type: str
+        :rtype: dict
+        """
+        resp = self._api_get(media_type, item_id=item_id)
+        logger.debug(resp)
+        return resp
+
+    def get_file_url(self, item_id, quality=3) -> dict:
+        """Get the downloadble file url for a track.
+
+        :param item_id:
+        :param quality:
+        :rtype: dict
+        """
+        return self._api_get_file_url(item_id, quality=quality)
+
+    # ---------- Private Methods ---------------
+
+    def _gen_pages(self, epoint: str, params: dict) -> Generator:
+        """When there are multiple pages of results, this yields them.
+
+        :param epoint:
+        :type epoint: str
+        :param params:
+        :type params: dict
+        :rtype: dict
+        """
+        page, status_code = self._api_request(epoint, params)
+        logger.debug("Keys returned from _gen_pages: %s", ", ".join(page.keys()))
+        key = epoint.split("/")[0] + "s"
+        total = page.get(key, {})
+        total = total.get("total") or total.get("items")
+
+        if not total:
+            logger.debug("Nothing found from %s epoint", epoint)
+            return
+
+        limit = page.get(key, {}).get("limit", 500)
+        offset = page.get(key, {}).get("offset", 0)
+        params.update({"limit": limit})
+        yield page
+        while (offset + limit) < total:
+            offset += limit
+            params.update({"offset": offset})
+            page, status_code = self._api_request(epoint, params)
+            yield page
+
+    def _validate_secrets(self):
+        """Check if the secrets are usable."""
+        for secret in self.secrets:
+            if self._test_secret(secret):
+                self.sec = secret
+                logger.debug("Working secret and app_id: %s - %s", secret, self.app_id)
+                break
+        if not hasattr(self, "sec"):
+            raise InvalidAppSecretError(f"Invalid secrets: {self.secrets}")
+
+    def _api_get(self, media_type: str, **kwargs) -> dict:
+        """Request metadata from the Qobuz API.
+
+        :param media_type:
+        :type media_type: str
+        :param kwargs:
+        :rtype: dict
+        """
+        item_id = kwargs.get("item_id")
+
+        params = {
+            "app_id": self.app_id,
+            f"{media_type}_id": item_id,
+            "limit": kwargs.get("limit", 500),
+            "offset": kwargs.get("offset", 0),
+        }
+        extras = {
+            "artist": "albums",
+            "playlist": "tracks",
+            "label": "albums",  # not tested
+        }
+
+        if media_type in extras:
+            params.update({"extra": extras[media_type]})
+
+        epoint = f"{media_type}/get"
+
+        response, status_code = self._api_request(epoint, params)
+        if status_code != 200:
+            raise Exception(f'Error fetching metadata. "{response["message"]}"')
+
+        return response
+
+    def _api_search(self, query: str, media_type: str, limit: int = 500) -> Generator:
+        """Send a search request to the API.
+
+        :param query:
+        :type query: str
+        :param media_type:
+        :type media_type: str
+        :param limit:
+        :type limit: int
+        :rtype: Generator
+        """
+        params = {
+            "query": query,
+            "limit": limit,
+        }
+        # TODO: move featured, favorites, and playlists into _api_get later
+        if media_type == "featured":
+            assert query in QOBUZ_FEATURED_KEYS, f'query "{query}" is invalid.'
+            params.update({"type": query})
+            del params["query"]
+            epoint = "album/getFeatured"
+
+        elif query == "user-favorites":
+            assert query in ("track", "artist", "album")
+            params.update({"type": f"{media_type}s"})
+            epoint = "favorite/getUserFavorites"
+
+        elif query == "user-playlists":
+            epoint = "playlist/getUserPlaylists"
+
+        else:
+            epoint = f"{media_type}/search"
+
+        return self._gen_pages(epoint, params)
+
+    def _api_login(self, email: str, pwd: str):
+        """Log into the api to get the user authentication token.
+
+        :param email:
+        :type email: str
+        :param pwd:
+        :type pwd: str
+        """
+        params = {
+            "email": email,
+            "password": pwd,
+            "app_id": self.app_id,
+        }
+        epoint = "user/login"
+        resp, status_code = self._api_request(epoint, params)
+
+        if status_code == 401:
+            raise AuthenticationError(f"Invalid credentials from params {params}")
+        elif status_code == 400:
+            raise InvalidAppIdError(f"Invalid app id from params {params}")
+        else:
+            logger.info("Logged in to Qobuz")
+
+        if not resp["user"]["credential"]["parameters"]:
+            raise IneligibleError("Free accounts are not eligible to download tracks.")
+
+        self.uat = resp["user_auth_token"]
+        self.session.headers.update({"X-User-Auth-Token": self.uat})
+        self.label = resp["user"]["credential"]["parameters"]["short_label"]
+
+    def _api_get_file_url(
+        self, track_id: Union[str, int], quality: int = 3, sec: str = None
+    ) -> dict:
+        """Get the file url given a track id.
+
+        :param track_id:
+        :type track_id: Union[str, int]
+        :param quality:
+        :type quality: int
+        :param sec: only used to check whether a specific secret is valid.
+        If it is not provided, it is set to `self.sec`.
+        :type sec: str
+        :rtype: dict
+        """
+        unix_ts = time.time()
+
+        if int(quality) not in AVAILABLE_QUALITY_IDS:  # Needed?
+            raise InvalidQuality(
+                f"Invalid quality id {quality}. Choose from {AVAILABLE_QUALITY_IDS}"
+            )
+
+        if sec is not None:
+            secret = sec
+        elif hasattr(self, "sec"):
+            secret = self.sec
+        else:
+            raise InvalidAppSecretError("Cannot find app secret")
+
+        quality = int(get_quality(quality, self.source))
+        r_sig = f"trackgetFileUrlformat_id{quality}intentstreamtrack_id{track_id}{unix_ts}{secret}"
+        logger.debug("Raw request signature: %s", r_sig)
+        r_sig_hashed = hashlib.md5(r_sig.encode("utf-8")).hexdigest()
+        logger.debug("Hashed request signature: %s", r_sig_hashed)
+
+        params = {
+            "request_ts": unix_ts,
+            "request_sig": r_sig_hashed,
+            "track_id": track_id,
+            "format_id": quality,
+            "intent": "stream",
+        }
+        response, status_code = self._api_request("track/getFileUrl", params)
+        if status_code == 400:
+            raise InvalidAppSecretError("Invalid app secret from params %s" % params)
+
+        return response
+
+    def _api_request(self, epoint: str, params: dict) -> Tuple[dict, int]:
+        """Send a request to the API.
+
+        :param epoint:
+        :type epoint: str
+        :param params:
+        :type params: dict
+        :rtype: Tuple[dict, int]
+        """
+        logging.debug(f"Calling API with endpoint {epoint} params {params}")
+        r = self.session.get(f"{QOBUZ_BASE}/{epoint}", params=params)
+        try:
+            return r.json(), r.status_code
+        except Exception:
+            logger.error("Problem getting JSON. Status code: %s", r.status_code)
+            raise
+
+    def _test_secret(self, secret: str) -> bool:
+        """Test the authenticity of a secret.
+
+        :param secret:
+        :type secret: str
+        :rtype: bool
+        """
+        try:
+            self._api_get_file_url("19512574", sec=secret)
+            return True
+        except InvalidAppSecretError as error:
+            logger.debug("Test for %s secret didn't work: %s", secret, error)
+            return False
+
+
+class DeezerClient(Client):
+    """DeezerClient."""
+
+    source = "deezer"
+    max_quality = 2
+
+    def __init__(self):
+        """Create a DeezerClient."""
+        self.session = gen_threadsafe_session()
+
+        # no login required
+        self.logged_in = True
+
+    def search(self, query: str, media_type: str = "album", limit: int = 200) -> dict:
+        """Search API for query.
+
+        :param query:
+        :type query: str
+        :param media_type:
+        :type media_type: str
+        :param limit:
+        :type limit: int
+        """
+        # TODO: use limit parameter
+        response = self.session.get(
+            f"{DEEZER_BASE}/search/{media_type}", params={"q": query}
+        )
+        response.raise_for_status()
+
+        return response.json()
+
+    def login(self, **kwargs):
+        """Return None.
+
+        Dummy method.
+
+        :param kwargs:
+        """
+        logger.debug("Deezer does not require login call, returning")
+
+    def get(self, meta_id: Union[str, int], media_type: str = "album"):
+        """Get metadata.
+
+        :param meta_id:
+        :type meta_id: Union[str, int]
+        :param type_:
+        :type type_: str
+        """
+        url = f"{DEEZER_BASE}/{media_type}/{meta_id}"
+        item = self.session.get(url).json()
+        if media_type in ("album", "playlist"):
+            tracks = self.session.get(f"{url}/tracks", params={"limit": 1000}).json()
+            item["tracks"] = tracks["data"]
+            item["track_total"] = len(tracks["data"])
+        elif media_type == "artist":
+            albums = self.session.get(f"{url}/albums").json()
+            item["albums"] = albums["data"]
+
+        logger.debug(item)
+        return item
+
+    @staticmethod
+    def get_file_url(meta_id: Union[str, int], quality: int = 6):
+        """Get downloadable url for a track.
+
+        :param meta_id: The track ID.
+        :type meta_id: Union[str, int]
+        :param quality:
+        :type quality: int
+        """
+        quality = min(DEEZER_MAX_Q, quality)
+        url = f"{DEEZER_DL}/{get_quality(quality, 'deezer')}/{DEEZER_BASE}/track/{meta_id}"
+        logger.debug(f"Download url {url}")
+        return {"url": url}
+
+
+class TidalClient(Client):
+    """TidalClient."""
+
+    source = "tidal"
+    max_quality = 3
+
+    # ----------- Public Methods --------------
+
+    def __init__(self):
+        """Create a TidalClient."""
+        self.logged_in = False
+
+        self.device_code = None
+        self.user_code = None
+        self.verification_url = None
+        self.auth_check_timeout = None
+        self.auth_check_interval = None
+        self.user_id = None
+        self.country_code = None
+        self.access_token = None
+        self.refresh_token = None
+        self.expiry = None
+
+        self.session = gen_threadsafe_session()
+
+    def login(
+        self,
+        user_id=None,
+        country_code=None,
+        access_token=None,
+        token_expiry=None,
+        refresh_token=None,
+    ):
+        """Login to Tidal using the browser.
+
+        Providing information from previous logins will allow a user
+        to stay logged in.
+
+        :param user_id:
+        :param country_code:
+        :param access_token:
+        :param token_expiry:
+        :param refresh_token:
+        """
+        if access_token is not None:
+            self.token_expiry = token_expiry
+            self.refresh_token = refresh_token
+
+            if self.token_expiry - time.time() < 86400:  # 1 day
+                logger.debug("Refreshing access token")
+                self._refresh_access_token()
+            else:
+                logger.debug("Logging in with access token")
+                self._login_by_access_token(access_token, user_id)
+        else:
+            logger.debug("Logging in as a new user")
+            self._login_new_user()
+
+        self.logged_in = True
+        click.secho("Logged into Tidal", fg="green")
+
+    def get(self, item_id, media_type):
+        """Public method that internally calls _api_get.
+
+        :param item_id:
+        :param media_type:
+        """
+        resp = self._api_get(item_id, media_type)
+        logger.debug(resp)
+        return resp
+
+    def search(self, query: str, media_type: str = "album", limit: int = 100) -> dict:
+        """Search for a query.
+
+        :param query:
+        :type query: str
+        :param media_type: track, album, playlist, or video.
+        :type media_type: str
+        :param limit: max is 100
+        :type limit: int
+        :rtype: dict
+        """
+        params = {
+            "query": query,
+            "limit": limit,
+        }
+        return self._api_request(f"search/{media_type}s", params=params)
+
+    def get_file_url(self, track_id, quality: int = 3, video=False):
+        """Get the file url for a track or video given an id.
+
+        :param track_id: or video id
+        :param quality: 0, 1, 2, or 3. It is irrelevant for videos.
+        :type quality: int
+        :param video:
+        """
+        if video:
+            return self._get_video_stream_url(track_id)
+
+        params = {
+            "audioquality": get_quality(min(quality, TIDAL_MAX_Q), self.source),
+            "playbackmode": "STREAM",
+            "assetpresentation": "FULL",
+        }
+        resp = self._api_request(f"tracks/{track_id}/playbackinfopostpaywall", params)
+        try:
+            manifest = json.loads(base64.b64decode(resp["manifest"]).decode("utf-8"))
+        except KeyError:
+            raise Exception(resp["userMessage"])
+
+        logger.debug(manifest)
+        return {
+            "url": manifest["urls"][0],
+            "enc_key": manifest.get("keyId"),
+            "codec": manifest["codecs"],
+        }
+
+    def get_tokens(self) -> dict:
+        """Return tokens to save for later use.
+
+        :rtype: dict
+        """
+        return {
+            k: getattr(self, k)
+            for k in (
+                "user_id",
+                "country_code",
+                "access_token",
+                "refresh_token",
+                "token_expiry",
+            )
+        }
+
+    # ------------ Utilities to login -------------
+
+    def _login_new_user(self, launch: bool = True):
+        """Create app url where the user can log in.
+
+        :param launch: Launch the browser.
+        :type launch: bool
+        """
+        login_link = f"https://{self._get_device_code()}"
+
+        click.secho(
+            f"Go to {login_link} to log into Tidal within 5 minutes.", fg="blue"
+        )
+        if launch:
+            click.launch(login_link)
+
+        start = time.time()
+        elapsed = 0.0
+        while elapsed < 600:  # 5 mins to login
+            elapsed = time.time() - start
+            status = self._check_auth_status()
+            if status == 2:
+                # pending
+                time.sleep(4)
+                continue
+            elif status == 1:
+                # error checking
+                raise Exception
+            elif status == 0:
+                # successful
+                break
+            else:
+                raise Exception
+
+    def _get_device_code(self):
+        """Get the device code that will be used to log in on the browser."""
+        data = {
+            "client_id": TIDAL_CLIENT_INFO["id"],
+            "scope": "r_usr+w_usr+w_sub",
+        }
+        resp = self._api_post(f"{TIDAL_AUTH_URL}/device_authorization", data)
+
+        if "status" in resp and resp["status"] != 200:
+            raise Exception(f"Device authorization failed {resp}")
+
+        self.device_code = resp["deviceCode"]
+        self.user_code = resp["userCode"]
+        self.user_code_expiry = resp["expiresIn"]
+        self.auth_interval = resp["interval"]
+        return resp["verificationUriComplete"]
+
+    def _check_auth_status(self):
+        """Check if the user has logged in inside the browser."""
+        data = {
+            "client_id": TIDAL_CLIENT_INFO["id"],
+            "device_code": self.device_code,
+            "grant_type": "urn:ietf:params:oauth:grant-type:device_code",
+            "scope": "r_usr+w_usr+w_sub",
+        }
+        logger.debug(data)
+        resp = self._api_post(
+            f"{TIDAL_AUTH_URL}/token",
+            data,
+            (TIDAL_CLIENT_INFO["id"], TIDAL_CLIENT_INFO["secret"]),
+        )
+        logger.debug(resp)
+
+        if resp.get("status", 200) != 200:
+            if resp["status"] == 400 and resp["sub_status"] == 1002:
+                return 2
+            else:
+                return 1
+
+        self.user_id = resp["user"]["userId"]
+        self.country_code = resp["user"]["countryCode"]
+        self.access_token = resp["access_token"]
+        self.refresh_token = resp["refresh_token"]
+        self.token_expiry = resp["expires_in"] + time.time()
+        return 0
+
+    def _verify_access_token(self, token: str):
+        """Verify that the access token is valid.
+
+        :param token:
+        :type token: str
+        """
+        headers = {
+            "authorization": f"Bearer {token}",
+        }
+        r = self.session.get(
+            "https://api.tidal.com/v1/sessions", headers=headers
+        ).json()
+        if r.status != 200:
+            raise Exception("Login failed")
+
+        return True
+
+    def _refresh_access_token(self):
+        """Refresh the access token given a refresh token.
+
+        The access token expires in a week, so it must be refreshed.
+        Requires a refresh token.
+        """
+        data = {
+            "client_id": TIDAL_CLIENT_INFO["id"],
+            "refresh_token": self.refresh_token,
+            "grant_type": "refresh_token",
+            "scope": "r_usr+w_usr+w_sub",
+        }
+        resp = self._api_post(
+            f"{TIDAL_AUTH_URL}/token",
+            data,
+            (TIDAL_CLIENT_INFO["id"], TIDAL_CLIENT_INFO["secret"]),
+        )
+
+        if resp.get("status", 200) != 200:
+            raise Exception("Refresh failed")
+
+        self.user_id = resp["user"]["userId"]
+        self.country_code = resp["user"]["countryCode"]
+        self.access_token = resp["access_token"]
+        self.token_expiry = resp["expires_in"] + time.time()
+        self._update_authorization()
+
+    def _login_by_access_token(self, token, user_id=None):
+        """Login using the access token.
+
+        Used after the initial authorization.
+
+        :param token:
+        :param user_id: Not necessary.
+        """
+        headers = {"authorization": f"Bearer {token}"}  # temporary
+        resp = self.session.get(
+            "https://api.tidal.com/v1/sessions", headers=headers
+        ).json()
+        if resp.get("status", 200) != 200:
+            raise Exception(f"Login failed {resp}")
+
+        if str(resp.get("userId")) != str(user_id):
+            raise Exception(f"User id mismatch {resp['userId']} v {user_id}")
+
+        self.user_id = resp["userId"]
+        self.country_code = resp["countryCode"]
+        self.access_token = token
+        self._update_authorization()
+
+    def _update_authorization(self):
+        """Update the requests session headers with the auth token."""
+        self.session.headers.update(self.authorization)
+
+    @property
+    def authorization(self):
+        """Get the auth header."""
+        return {"authorization": f"Bearer {self.access_token}"}
+
+    # ------------- Fetch data ------------------
+
+    def _api_get(self, item_id: str, media_type: str) -> dict:
+        """Send a request to the api for information.
+
+        :param item_id:
+        :type item_id: str
+        :param media_type: track, album, playlist, or video.
+        :type media_type: str
+        :rtype: dict
+        """
+        url = f"{media_type}s/{item_id}"
+        item = self._api_request(url)
+        if media_type in ("playlist", "album"):
+
+            resp = self._api_request(f"{url}/items")
+            if (tracks_left := item["numberOfTracks"]) > 100:
+                offset = 0
+                while tracks_left > 0:
+                    offset += 100
+                    tracks_left -= 100
+                    resp["items"].extend(
+                        self._api_request(f"{url}/items", {"offset": offset})["items"]
+                    )
+
+            item["tracks"] = [item["item"] for item in resp["items"]]
+        elif media_type == "artist":
+            resp = self._api_request(f"{url}/albums")
+            item["albums"] = resp["items"]
+
+        return item
+
+    def _api_request(self, path: str, params=None) -> dict:
+        """Handle Tidal API requests.
+
+        :param path:
+        :type path: str
+        :param params:
+        :rtype: dict
+        """
+        if params is None:
+            params = {}
+
+        params["countryCode"] = self.country_code
+        params["limit"] = 100
+        r = self.session.get(f"{TIDAL_BASE}/{path}", params=params).json()
+        return r
+
+    def _get_video_stream_url(self, video_id: str) -> str:
+        """Get the HLS video stream url.
+
+        :param video_id:
+        :type video_id: str
+        :rtype: str
+        """
+        params = {
+            "videoquality": "HIGH",
+            "playbackmode": "STREAM",
+            "assetpresentation": "FULL",
+        }
+        resp = self._api_request(
+            f"videos/{video_id}/playbackinfopostpaywall", params=params
+        )
+        stream_url_regex = (
+            r'#EXT-X-STREAM-INF:BANDWIDTH=\d+,AVERAGE-BANDWIDTH=\d+,CODECS="[^"]+"'
+            r",RESOLUTION=\d+x\d+\n(.+)"
+        )
+        manifest = json.loads(base64.b64decode(resp["manifest"]).decode("utf-8"))
+        available_urls = self.session.get(manifest["urls"][0])
+        url_info = re.findall(stream_url_regex, available_urls.text)
+
+        # highest resolution is last
+        return url_info[-1]
+
+    def _api_post(self, url, data, auth=None):
+        """Post to the Tidal API.
+
+        :param url:
+        :param data:
+        :param auth:
+        """
+        r = self.session.post(url, data=data, auth=auth, verify=False).json()
+        return r
+
+
+class SoundCloudClient(Client):
+    """SoundCloudClient."""
+
+    source = "soundcloud"
+    max_quality = 0
+    logged_in = True
+
+    def __init__(self):
+        """Create a SoundCloudClient."""
+        self.session = gen_threadsafe_session(headers={"User-Agent": AGENT})
+
+    def login(self):
+        """Login is not necessary for SoundCloud."""
+        raise NotImplementedError
+
+    def get(self, id, media_type="track"):
+        """Get metadata for a media type given an id.
+
+        :param id:
+        :param media_type:
+        """
+        assert media_type in ("track", "playlist"), f"{media_type} not supported"
+
+        if "http" in str(id):
+            resp, _ = self._get(f"resolve?url={id}")
+        elif media_type == "track":
+            resp, _ = self._get(f"{media_type}s/{id}")
+        else:
+            raise Exception(id)
+
+        logger.debug(resp)
+        return resp
+
+    def get_file_url(self, track, quality):
+        """Get the streamable file url from soundcloud.
+
+        It will most likely be an hls stream, which will have to be manually
+        parsed, or downloaded with ffmpeg.
+
+        :param track:
+        :type track: dict
+        :param quality:
+        :rtype: dict
+        """
+        # TODO: find better solution for typing
+        assert isinstance(track, dict)
+
+        if not track["streamable"] or track["policy"] == "BLOCK":
+            raise Exception
+
+        if track["downloadable"] and track["has_downloads_left"]:
+            r = self._get(f"tracks/{track['id']}/download", resp_obj=True)
+            return {"url": r.json()["redirectUri"], "type": "original"}
+
+        else:
+            url = None
+            for tc in track["media"]["transcodings"]:
+                fmt = tc["format"]
+                if fmt["protocol"] == "hls" and fmt["mime_type"] == "audio/mpeg":
+                    url = tc["url"]
+                    break
+
+            assert url is not None
+
+            resp, _ = self._get(url, no_base=True)
+            return {"url": resp["url"], "type": "mp3"}
+
+    def search(self, query: str, media_type="album"):
+        """Search for a query.
+
+        :param query:
+        :type query: str
+        :param media_type: Can be album, though it will return a playlist
+        response.
+        """
+        params = {"q": query}
+        resp, _ = self._get(f"search/{media_type}s", params=params)
+        return resp
+
+    def _get(self, path, params=None, no_base=False, resp_obj=False):
+        """Send a request to the SoundCloud API.
+
+        :param path:
+        :param params:
+        :param no_base: Do not append `path` parameter to the SoundCloud API
+        base.
+        :param resp_obj: Return the object returned by `requests.get` instead
+        of the json response dict.
+        """
+        if params is None:
+            params = {}
+        params["client_id"] = SOUNDCLOUD_CLIENT_ID
+        if no_base:
+            url = path
+        else:
+            url = f"{SOUNDCLOUD_BASE}/{path}"
+
+        logger.debug(f"Fetching url {url}")
+        r = self.session.get(url, params=params)
+        if resp_obj:
+            return r
+
+        return r.json(), r.status_code